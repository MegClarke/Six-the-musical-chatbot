"""This module sets up and runs a RAG chatbot with a knowledge base about "Six the Musical".

Exported Functions from core.py:
- load_config(config_file: str) -> dict: Loads configuration from a YAML file.
- initialize_vector_store(files: list[str], config: Config): Initializes the vector store.
- update_vector_store(files: list[str], config: Config): Updates the vector store.
- get_retriever(
    persist_directory: str,
    search_kwargs: dict
  ) -> Chroma: Gets the retriever of the vector store in persist_directory.
- process_question(
    question: str,
    retriever: Chroma,
    prompt: PromptTemplate,
    llm: ChatOpenAI
  ) -> tuple[str, str]: Processes a question to generate a response.
- process_question_async(
    question: str,
    retriever: Chroma,
    prompt: PromptTemplate,
    llm: ChatOpenAI
  ) -> AsyncGenerator[str, None]: Processes a question to generate a response asynchronously.

Exported Functions from helper.py (ONLY USED FOR TEST CASES):
- persist_directory_exists(persist_directory: str) -> bool: Checks if the persist directory exists.
- get_files(directory_path: str) -> list[str]: Gets the files in a directory.
- get_documents(files: list[str]) -> list[Document]: Gets the documents from a list of files.

Exported Class from gsheets.py:
- QASheet: A class for interacting with the Q&A Google Sheets database.

Exported Class from schema.py:
- Config: A dataclass representing the configuration schema.
"""

from .core import (
    load_config,
    initialize_vector_store,
    update_vector_store,
    get_retriever,
    process_question,
    process_question_async,
)
<<<<<<< HEAD
from .helper import persist_directory_exists, get_json_files, get_documents
=======
>>>>>>> 0f0027c2
from .gsheets import QADatabase
from .schema import Config<|MERGE_RESOLUTION|>--- conflicted
+++ resolved
@@ -41,9 +41,5 @@
     process_question,
     process_question_async,
 )
-<<<<<<< HEAD
-from .helper import persist_directory_exists, get_json_files, get_documents
-=======
->>>>>>> 0f0027c2
 from .gsheets import QADatabase
 from .schema import Config