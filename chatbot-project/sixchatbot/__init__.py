--- conflicted
+++ resolved
@@ -20,7 +20,6 @@
 - Config: A dataclass representing the configuration schema.
 """
 
-<<<<<<< HEAD
 from .core import (
     load_config,
     initialize_vector_store,
@@ -29,9 +28,5 @@
     process_question,
     process_question_async,
 )
-from .helper import get_files, get_documents, persist_directory_exists
-=======
-from .core import load_config, persist_directory_exists, get_documents, get_retriever, format_docs, process_question
->>>>>>> 33dbd8dd
 from .gsheets import QADatabase
 from .schema import Config