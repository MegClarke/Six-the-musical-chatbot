--- conflicted
+++ resolved
@@ -2,6 +2,8 @@
 
 Exported Functions from core.py:
 - load_config(config_file: str) -> dict: Loads configuration from a YAML file.
+- initialize_vector_store(files: list[str], config: Config): Initializes the vector store.
+- update_vector_store(files: list[str], config: Config): Updates the vector store.
 - get_retriever(
     persist_directory: str,
     search_kwargs: dict
@@ -12,6 +14,17 @@
     prompt: PromptTemplate,
     llm: ChatOpenAI
   ) -> tuple[str, str]: Processes a question to generate a response.
+- process_question_async(
+    question: str,
+    retriever: Chroma,
+    prompt: PromptTemplate,
+    llm: ChatOpenAI
+  ) -> AsyncGenerator[str, None]: Processes a question to generate a response asynchronously.
+
+Exported Functions from helper.py (ONLY USED FOR TEST CASES):
+- persist_directory_exists(persist_directory: str) -> bool: Checks if the persist directory exists.
+- get_files(directory_path: str) -> list[str]: Gets the files in a directory.
+- get_documents(files: list[str]) -> list[Document]: Gets the documents from a list of files.
 
 Exported Class from gsheets.py:
 - QASheet: A class for interacting with the Q&A Google Sheets database.
@@ -20,7 +33,6 @@
 - Config: A dataclass representing the configuration schema.
 """
 
-<<<<<<< HEAD
 from .core import (
     load_config,
     initialize_vector_store,
@@ -30,8 +42,5 @@
     process_question_async,
 )
 from .helper import persist_directory_exists, get_files, get_documents
-=======
-from .core import load_config, persist_directory_exists, get_documents, get_retriever, format_docs, process_question
->>>>>>> 14ef80c7
 from .gsheets import QADatabase
 from .schema import Config