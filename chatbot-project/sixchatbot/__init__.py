"""This module sets up and runs a RAG chatbot with a knowledge base about "Six the Musical".

Exported Functions from core.py:
- load_config(config_file: str) -> dict: Loads configuration from a YAML file.
- get_retriever(
    persist_directory: str,
    search_kwargs: dict
  ) -> Chroma: Gets the retriever of the vector store in persist_directory.
- process_question(
    question: str,
    retriever: Chroma,
    prompt: PromptTemplate,
    llm: ChatOpenAI
  ) -> tuple[str, str]: Processes a question to generate a response.

Exported Class from gsheets.py:
- QASheet: A class for interacting with the Q&A Google Sheets database.

Exported Class from schema.py:
- Config: A dataclass representing the configuration schema.
"""

from .core import (
    load_config,
    initialize_vector_store,
    update_vector_store,
    get_retriever,
    process_question,
<<<<<<< HEAD
)
from .helper import persist_directory_exists, get_files, get_documents
=======
    process_question_async,
)
>>>>>>> 7881c319
from .gsheets import QADatabase
from .schema import Config<|MERGE_RESOLUTION|>--- conflicted
+++ resolved
@@ -26,12 +26,8 @@
     update_vector_store,
     get_retriever,
     process_question,
-<<<<<<< HEAD
+    process_question_async,
 )
 from .helper import persist_directory_exists, get_files, get_documents
-=======
-    process_question_async,
-)
->>>>>>> 7881c319
 from .gsheets import QADatabase
 from .schema import Config