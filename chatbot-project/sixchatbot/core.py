--- conflicted
+++ resolved
@@ -85,7 +85,6 @@
     Returns:
         Chroma: The ChromaDB retriever instance.
     """
-<<<<<<< HEAD
     persist_directory = config.chroma.persist_directory
     embedding_function = OpenAIEmbeddings(model=config.chroma.embedding_model)
     search_kwargs = config.search_kwargs
@@ -101,9 +100,6 @@
         create_collection_if_not_exists=False,
     )
     return vector_store.as_retriever(search_type="similarity", search_kwargs=search_kwargs)
-=======
-    return "\n---\n".join(doc.page_content for doc in docs)
->>>>>>> 33dbd8dd
 
 
 def process_question(
@@ -116,6 +112,7 @@
         retriever (Retriever): The retriever instance to use.
         prompt (PromptTemplate): The prompt template instance to use.
         llm (ChatOpenAI): The language model instance to use.
+        reranker (FlagReranker): The reranker instance to use.
 
     Returns:
         tuple[str, str]: A tuple containing the retrieved context (chunks) and the generated response of the query.
