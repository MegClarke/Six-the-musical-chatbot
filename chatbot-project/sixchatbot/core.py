--- conflicted
+++ resolved
@@ -1,7 +1,5 @@
 """This module contains functions and classes used in init.py and main.py."""
 
-import json
-import os
 from typing import AsyncGenerator
 
 import yaml
@@ -16,19 +14,11 @@
 from langchain_openai import ChatOpenAI, OpenAIEmbeddings
 from langchain_text_splitters import RecursiveCharacterTextSplitter
 
-<<<<<<< HEAD
-from .helper import format_docs, get_documents, get_files, persist_directory_exists
-from .schema import Config
-
-
-def load_config(config_file="config.yaml") -> Config:
-=======
 from .helper import format_docs, get_documents, get_json_files, persist_directory_exists, rerank_context
 from .schema import Config
 
 
 def load_config(config_file: str = "config.yaml") -> Config:
->>>>>>> 9ff66b77
     """Load configuration from a YAML file.
 
     Args:
@@ -41,11 +31,7 @@
         return Config(**yaml.safe_load(file))
 
 
-<<<<<<< HEAD
-def initialize_vector_store(files: list[str], config: Config):
-=======
 def initialize_vector_store(files: list[str], config: Config) -> None:
->>>>>>> 9ff66b77
     """Initialize the vector store.
 
     Args:
@@ -54,8 +40,6 @@
     """
     documents = get_documents(files, config.text_splitter.chunk_size, config.text_splitter.chunk_overlap)
     persist_directory = config.chroma.persist_directory
-<<<<<<< HEAD
-=======
     embedding_function = OpenAIEmbeddings(model=config.chroma.embedding_model)
 
     Chroma.from_documents(
@@ -64,25 +48,11 @@
         persist_directory=persist_directory,
     )
     print(f"Successfully initialized ChromaDB in {persist_directory!r}.")
->>>>>>> 9ff66b77
 
-    Chroma.from_documents(
-        documents=documents,
-        embedding=OpenAIEmbeddings(model="text-embedding-ada-002"),
-        persist_directory=persist_directory,
-    )
-    print(f"Successfully initialized ChromaDB in {persist_directory!r}.")
 
-<<<<<<< HEAD
-
-def update_vector_store(files: list[str], config: Config):
-    """Update the vector store with new documents.
-
-=======
 def update_vector_store(files: list[str], config: Config) -> None:
     """Update the vector store with new documents.
 
->>>>>>> 9ff66b77
     Args:
         files (list[str]): The list of files to load and split into documents.
         config (sixchatbot.Config): The configuration settings for the chatbot.
@@ -116,27 +86,16 @@
         Chroma: The ChromaDB retriever instance.
     """
     persist_directory = config.chroma.persist_directory
-<<<<<<< HEAD
-    search_kwargs = config.search_kwargs
-    directory_path = config.context_directory
-
-    file_paths = get_files(directory_path)
-=======
     embedding_function = OpenAIEmbeddings(model=config.chroma.embedding_model)
     search_kwargs = config.search_kwargs
     directory_path = config.context_directory
 
     file_paths = get_json_files(directory_path)
->>>>>>> 9ff66b77
 
     if persist_directory_exists(persist_directory) is False:
         initialize_vector_store(files=file_paths, config=config)
     vector_store = Chroma(
-<<<<<<< HEAD
-        embedding_function=OpenAIEmbeddings(model="text-embedding-ada-002"),
-=======
         embedding_function=embedding_function,
->>>>>>> 9ff66b77
         persist_directory=persist_directory,
         create_collection_if_not_exists=False,
     )
@@ -159,19 +118,7 @@
         tuple[str, str]: A tuple containing the retrieved context (chunks) and the generated response of the query.
     """
     context = retriever.invoke(question)
-<<<<<<< HEAD
-    paired_contexts = [[question, str(chunk)] for chunk in context]
-
-    reranker = FlagReranker("BAAI/bge-reranker-large", use_fp16=True)
-
-    scores = reranker.compute_score(paired_contexts)
-    scored_contexts = list(zip(scores, context, strict=True))
-    scored_contexts.sort(reverse=True, key=lambda x: x[0])
-    top_scored_contexts = scored_contexts[:10]
-    context = [chunk for _, chunk in top_scored_contexts]
-=======
     context = rerank_context(context, question, reranker)
->>>>>>> 9ff66b77
 
     context_string = ""
     context_string = "\n\n".join(f"{str(chunk.metadata)}\n{chunk.page_content[:300]}" for chunk in context)
