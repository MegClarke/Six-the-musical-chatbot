context_directory: "contexts"

llm:
  model: "gpt-4o-mini"
  temp: 0.001
<<<<<<< HEAD
  prompt: prompts/final-prompt.txt
=======
  prompt: prompts/trial4.txt

reranker:
  model: "BAAI/bge-reranker-large"
>>>>>>> 07e0ecd3

search_kwargs:
  k: 15

chroma:
  embedding_model: "text-embedding-ada-002"
  persist_directory: "./chroma_persist"

text_splitter:
  chunk_size: 1300
  chunk_overlap: 200<|MERGE_RESOLUTION|>--- conflicted
+++ resolved
@@ -3,14 +3,10 @@
 llm:
   model: "gpt-4o-mini"
   temp: 0.001
-<<<<<<< HEAD
   prompt: prompts/final-prompt.txt
-=======
-  prompt: prompts/trial4.txt
 
 reranker:
   model: "BAAI/bge-reranker-large"
->>>>>>> 07e0ecd3
 
 search_kwargs:
   k: 15
