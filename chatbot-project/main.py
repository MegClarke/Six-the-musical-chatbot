--- conflicted
+++ resolved
@@ -1,9 +1,5 @@
 """This module handles the main functionality of prompting the chatbot."""
 
-<<<<<<< HEAD
-import json
-=======
->>>>>>> 33dbd8dd
 import os
 
 from dotenv import load_dotenv
@@ -20,11 +16,7 @@
 
     config = sixchatbot.load_config()
 
-<<<<<<< HEAD
     retriever = sixchatbot.get_retriever(config=config)
-=======
-    retriever = sixchatbot.get_retriever(persist_directory=persist_directory, search_kwargs=search_kwargs)
->>>>>>> 33dbd8dd
 
     llm = ChatOpenAI(model_name=config.llm.model, temperature=config.llm.temp)
     reranker = FlagReranker(model_name_or_path=config.reranker.model, use_fp16=True)
