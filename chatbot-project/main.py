--- conflicted
+++ resolved
@@ -17,35 +17,6 @@
 reranker = FlagReranker(model_name_or_path=config.reranker.model, use_fp16=True)
 prompt = PromptTemplate.from_file(config.llm.prompt)
 
-<<<<<<< HEAD
-async def query_chatbot(question: str) -> AsyncGenerator[str, None]:
-    """Query the chatbot with a question.
-
-    Args:
-        question (str): The question to ask the chatbot.
-
-    Yields:
-        str: Chunks of the response from the chatbot.
-    """
-    load_dotenv()
-
-    config = sixchatbot.load_config()
-
-    retriever = sixchatbot.get_retriever(config=config)
-
-    llm = ChatOpenAI(model_name=config.llm.model, temperature=config.llm.temp, streaming=True)
-    prompt = PromptTemplate.from_file(config.llm.prompt)
-
-    # Stream the response using the async generator
-    async for chunk in sixchatbot.process_question_async(question, retriever, prompt, llm):
-        yield chunk
-
-
-def main() -> None:
-    """Main function for the chatbot."""
-    load_dotenv()
-=======
->>>>>>> 0f0027c2
 
 async def query_chatbot(question: str) -> AsyncGenerator[str, None]:
     """Query the chatbot with a question.
