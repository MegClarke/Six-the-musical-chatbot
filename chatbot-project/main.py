"""This module handles the main functionality of prompting the chatbot."""

import os
<<<<<<< HEAD
from typing import AsyncGenerator
=======
>>>>>>> 14ef80c7

from dotenv import load_dotenv
from langchain.prompts import PromptTemplate
from langchain_openai import ChatOpenAI

import sixchatbot


async def query_chatbot(question: str) -> AsyncGenerator[str, None]:
    """Query the chatbot with a question.

    Args:
        question (str): The question to ask the chatbot.

    Yields:
        str: Chunks of the response from the chatbot.
    """
    load_dotenv()

    config = sixchatbot.load_config()

    retriever = sixchatbot.get_retriever(config=config)

    llm = ChatOpenAI(model_name=config.llm.model, temperature=config.llm.temp, streaming=True)
    prompt = PromptTemplate.from_file(config.llm.prompt)

    # Stream the response using the async generator
    async for chunk in sixchatbot.process_question_async(question, retriever, prompt, llm):
        yield chunk


def main():
    """Main function for the chatbot."""
    load_dotenv()

    config = sixchatbot.load_config()

<<<<<<< HEAD
    retriever = sixchatbot.get_retriever(config=config)
=======
    retriever = sixchatbot.get_retriever(persist_directory=persist_directory, search_kwargs=search_kwargs)
>>>>>>> 14ef80c7

    llm = ChatOpenAI(model_name=config.llm.model, temperature=config.llm.temp)
    prompt = PromptTemplate.from_file(config.llm.prompt)

    spreadsheet_id = os.getenv("SHEET_ID")
<<<<<<< HEAD
    sheet_name = "Trial 11"
=======
    sheet_name = os.getenv("SHEET_NAME")
>>>>>>> 14ef80c7

    qa_db = sixchatbot.QADatabase(spreadsheet_id=spreadsheet_id, sheet_name=sheet_name)

    questions = qa_db.get_questions()
    retrieved_chunks = []
    outputs = []

    for question in questions:
        context_string, response = sixchatbot.process_question(question, retriever, prompt, llm)
        retrieved_chunks.append(context_string)
        outputs.append(response)

    qa_db.post_chunks(retrieved_chunks)
    qa_db.post_answers(outputs)


if __name__ == "__main__":
    main()<|MERGE_RESOLUTION|>--- conflicted
+++ resolved
@@ -1,10 +1,7 @@
 """This module handles the main functionality of prompting the chatbot."""
 
 import os
-<<<<<<< HEAD
 from typing import AsyncGenerator
-=======
->>>>>>> 14ef80c7
 
 from dotenv import load_dotenv
 from langchain.prompts import PromptTemplate
@@ -42,21 +39,13 @@
 
     config = sixchatbot.load_config()
 
-<<<<<<< HEAD
     retriever = sixchatbot.get_retriever(config=config)
-=======
-    retriever = sixchatbot.get_retriever(persist_directory=persist_directory, search_kwargs=search_kwargs)
->>>>>>> 14ef80c7
 
     llm = ChatOpenAI(model_name=config.llm.model, temperature=config.llm.temp)
     prompt = PromptTemplate.from_file(config.llm.prompt)
 
     spreadsheet_id = os.getenv("SHEET_ID")
-<<<<<<< HEAD
-    sheet_name = "Trial 11"
-=======
     sheet_name = os.getenv("SHEET_NAME")
->>>>>>> 14ef80c7
 
     qa_db = sixchatbot.QADatabase(spreadsheet_id=spreadsheet_id, sheet_name=sheet_name)
 
