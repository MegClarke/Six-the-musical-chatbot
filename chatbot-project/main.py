"""This module handles the main functionality of prompting the chatbot."""

import json
import os
from typing import AsyncGenerator

from dotenv import load_dotenv
from FlagEmbedding import FlagReranker
from langchain.prompts import PromptTemplate
from langchain_openai import ChatOpenAI

import sixchatbot


<<<<<<< HEAD
async def query_chatbot(question: str) -> AsyncGenerator[str, None]:
    """Query the chatbot with a question.

    Args:
        question (str): The question to ask the chatbot.

    Yields:
        str: Chunks of the response from the chatbot.
    """
    load_dotenv()

    config = sixchatbot.load_config()

    retriever = sixchatbot.get_retriever(config=config)

    llm = ChatOpenAI(model_name=config.llm.model, temperature=config.llm.temp, streaming=True)
    prompt = PromptTemplate.from_file(config.llm.prompt)

    # Stream the response using the async generator
    async for chunk in sixchatbot.process_question_async(question, retriever, prompt, llm):
        yield chunk


def main():
=======
def main() -> None:
>>>>>>> 07e0ecd3
    """Main function for the chatbot."""
    load_dotenv()

    config = sixchatbot.load_config()

    retriever = sixchatbot.get_retriever(config=config)

    llm = ChatOpenAI(model_name=config.llm.model, temperature=config.llm.temp)
    reranker = FlagReranker(model_name_or_path=config.reranker.model, use_fp16=True)
    prompt = PromptTemplate.from_file(config.llm.prompt)

    spreadsheet_id = os.getenv("SHEET_ID")
    sheet_name = os.getenv("SHEET_NAME")

    qa_db = sixchatbot.QADatabase(spreadsheet_id=spreadsheet_id, sheet_name=sheet_name)

    questions = qa_db.get_questions()
    retrieved_chunks = []
    outputs = []

    for question in questions:
        context_string, response = sixchatbot.process_question(question, retriever, prompt, llm, reranker)
        retrieved_chunks.append(context_string)
        outputs.append(response)

    qa_db.post_chunks(retrieved_chunks)
    qa_db.post_answers(outputs)


if __name__ == "__main__":
    main()<|MERGE_RESOLUTION|>--- conflicted
+++ resolved
@@ -1,6 +1,5 @@
 """This module handles the main functionality of prompting the chatbot."""
 
-import json
 import os
 from typing import AsyncGenerator
 
@@ -12,7 +11,6 @@
 import sixchatbot
 
 
-<<<<<<< HEAD
 async def query_chatbot(question: str) -> AsyncGenerator[str, None]:
     """Query the chatbot with a question.
 
@@ -36,10 +34,7 @@
         yield chunk
 
 
-def main():
-=======
 def main() -> None:
->>>>>>> 07e0ecd3
     """Main function for the chatbot."""
     load_dotenv()
 
