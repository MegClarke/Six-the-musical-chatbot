--- conflicted
+++ resolved
@@ -11,13 +11,8 @@
     """Main function for the chatbot."""
     load_dotenv()
     config = sixchatbot.load_config()
-<<<<<<< HEAD
-    persist_directory = config["chroma"]["persist_directory"]
-    search_kwargs = config["search_kwargs"]
-=======
     persist_directory = config.chroma.persist_directory
     search_kwargs = config.search_kwargs
->>>>>>> 6f15ace9
 
     retriever = sixchatbot.get_retriever(persist_directory, search_kwargs)
 
